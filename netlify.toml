[build]
  publish = "public"
<<<<<<< HEAD
  command = "yarn build"
[[plugins]]
  package = "./netlify-plugins/netlify-plugin-gatsby-yarn-cache"
=======
  command = "GA_TRACKING_ID=$GA_TRACKING_ID make publish"
>>>>>>> b501f41c
<|MERGE_RESOLUTION|>--- conflicted
+++ resolved
@@ -1,9 +1,5 @@
 [build]
   publish = "public"
-<<<<<<< HEAD
-  command = "yarn build"
+  command = "GA_TRACKING_ID=$GA_TRACKING_ID yarn build"
 [[plugins]]
-  package = "./netlify-plugins/netlify-plugin-gatsby-yarn-cache"
-=======
-  command = "GA_TRACKING_ID=$GA_TRACKING_ID make publish"
->>>>>>> b501f41c
+  package = "./netlify-plugins/netlify-plugin-gatsby-yarn-cache"