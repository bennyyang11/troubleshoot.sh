--- conflicted
+++ resolved
@@ -6,14 +6,11 @@
     "marketing",
     "docs"
   ],
-<<<<<<< HEAD
+  "version": "0.0.0",
   "scripts": {
     "yarn:cache": "[ \"$NETLIFY_RESTORE\" = 1 ] && ./netlify-yarn-cache || :",
     "yarn:restore": "[ \"$NETLIFY_RESTORE\" = 1 ] && ./netlify-yarn-restore || :",
     "preinstall": "yarn yarn:restore",
     "build": "make publish; yarn yarn:cache"
   }
-=======
-  "version": "0.0.0"
->>>>>>> 0d08279b
 }