--- conflicted
+++ resolved
@@ -29,17 +29,12 @@
         args: ["-w", "5", "www.google.com"]
         imagePullPolicy: IfNotPresent
   analyzers:
-<<<<<<< HEAD
-    - regex:
-        collectorName: "run-ping"
-        expression: '(?P<Transmitted>\d+) packets? transmitted, (?P<Received>\d+) packets? received, (?P<Loss>\d+\.\d+)% packet loss'
-=======
+
     - textAnalyze:
         checkName: "run-ping"
         filename: run/ping.txt
         data: '{{repl ConfigOption "replica_count" }}'
-        regexGroups: "(?P<Transmitted>\d+) packets? transmitted, (?P<Received>\d+) packets? received, (?P<Loss>\d+\.\d+)% packet loss"
->>>>>>> 70ba2a5b
+        regexGroups: '(?P<Transmitted>\d+) packets? transmitted, (?P<Received>\d+) packets? received, (?P<Loss>\d+\.\d+)% packet loss'
         outcomes:
           - pass:
               when: "Loss < 5.0"
